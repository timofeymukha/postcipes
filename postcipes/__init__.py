# This file is part of postcipes
# (c) Timofey Mukha
# The code is released under the MIT Licence.
# See LICENCE.txt and the Legal section in the README for more information

from .postcipe import Postcipe
from .bfs import BackwardFacingStep
from .channel_flow import ChannelFlow
<<<<<<< HEAD
from .readers import SwakPatchExpression

__all__ = ["BackwardFacingStep", "ChannelFlow", "Postcipe", "SwakPatchExpression"]
=======
from .unstructured_channel_flow import UnstructuredChannelFlow


__all__ = ["BackwardFacingStep", "ChannelFlow", "Postcipe", "UnstructuredChannelFlow"]
>>>>>>> e2becc04

<|MERGE_RESOLUTION|>--- conflicted
+++ resolved
@@ -1,19 +1,12 @@
-# This file is part of postcipes
-# (c) Timofey Mukha
-# The code is released under the MIT Licence.
-# See LICENCE.txt and the Legal section in the README for more information
-
-from .postcipe import Postcipe
-from .bfs import BackwardFacingStep
-from .channel_flow import ChannelFlow
-<<<<<<< HEAD
-from .readers import SwakPatchExpression
-
-__all__ = ["BackwardFacingStep", "ChannelFlow", "Postcipe", "SwakPatchExpression"]
-=======
-from .unstructured_channel_flow import UnstructuredChannelFlow
-
-
-__all__ = ["BackwardFacingStep", "ChannelFlow", "Postcipe", "UnstructuredChannelFlow"]
->>>>>>> e2becc04
-
+# This file is part of postcipes
+# (c) Timofey Mukha
+# The code is released under the MIT Licence.
+# See LICENCE.txt and the Legal section in the README for more information
+
+from .postcipe import Postcipe
+from .bfs import BackwardFacingStep
+from .channel_flow import ChannelFlow
+from .readers import SwakPatchExpression
+from .unstructured_channel_flow import UnstructuredChannelFlow
+
+__all__ = ["BackwardFacingStep", "ChannelFlow", "Postcipe", "UnstructuredChannelFlow", "SwakPatchExpression"]